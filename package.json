{
  "name": "did-btc1-js",
<<<<<<< HEAD
  "version": "1.1.3",
=======
  "version": "1.1.4",
>>>>>>> f6894d18
  "description": "Monorepo for did:btc1 js/ts implementation and supporting packages.",
  "type": "module",
  "workspaces": [
    "packages/common",
    "packages/key-pair",
    "packages/cryptosuite",
    "packages/method",
    "packages/cli",
    "packages/smt"
  ],
  "scripts": {
    "purge": "pnpm npkill -d $(pwd)/packages -t dist && pnpm npkill -d $(pwd) -t node_modules",
    "reinstall": "pnpm --recursive --stream reinstall",
    "wipe": "pnpm --recursive --stream wipe",
    "wipe:install": "pnpm --recursive --stream wipe:install",
    "wipe:clean": "pnpm --recursive --stream wipe:clean",
    "wipe:clean:install": "pnpm --recursive --stream wipe:clean:install",
    "clean:install": "pnpm --recursive --stream clean:install",
    "clean": "pnpm --recursive --stream clean",
    "clean:build": "pnpm --recursive --stream clean:build",
    "clean:coverage": "pnpm --recursive --stream clean:coverage",
    "clean:tests": "pnpm --recursive --stream clean:tests",
    "clean:test-coverage": "pnpm --recursive --stream clean:test-coverage",
    "build": "pnpm --recursive --stream build",
    "build:test": "pnpm --recursive --stream build:test",
    "build:tests": "pnpm --recursive --stream build:tests",
    "build:docs": "pnpm --recursive --stream build:docs",
    "build:all": "pnpm --recursive --stream build:all",
    "test": "pnpm --recursive --stream test",
    "lint": "pnpm --recursive --stream lint",
    "lint:fix": "pnpm --recursive --stream lint:fix",
    "release": "pnpm --recursive --stream release",
    "prepublish": "pnpm --recursive --stream prepublish",
    "publish:all": "pnpm --recursive --stream publish",
    "cryptosuite": "pnpm --filter cryptosuite",
    "common": "pnpm --filter common",
    "cli": "pnpm --filter cli",
    "smt": "pnpm --filter smt",
    "key-pair": "pnpm --filter key-pair",
    "method": "pnpm --filter method"
  },
  "keywords": [
    "did",
    "decentralized identity",
    "dids",
    "decentralized identifiers",
    "did method",
    "btc1",
    "did btc1",
    "did:btc1",
    "bitcoin"
  ],
  "license": "MPL-2.0",
  "homepage": "https://github.com/jintekc/did-btc1-js",
  "repository": {
    "type": "git",
    "url": "git+ssh://git@github.com:jintekc/did-btc1-js.git"
  },
  "bugs": "https://github.com/jintekc/did-btc1-js/issues",
  "publishConfig": {
    "access": "public"
  },
  "engines": {
    "node": ">=22.0.0"
  },
  "devDependencies": {
    "@changesets/changelog-github": "^0.5.1",
    "@changesets/cli": "^2.28.0",
    "@npmcli/package-json": "^6.1.1",
    "@typescript-eslint/eslint-plugin": "^8.24.1",
    "audit-ci": "^7.1.0",
    "eslint-plugin-mocha": "^10.5.0",
    "globals": "^15.15.0",
    "npkill": "^0.12.2",
    "typedoc": "^0.28.1",
    "typedoc-plugin-markdown": "^4.6.0"
  },
  "pnpm": {
    "onlyBuiltDependencies": [
      "@ipshipyard/node-datachannel",
      "classic-level",
      "dtrace-provider",
      "esbuild"
    ]
  },
  "dependencies": {
    "@eslint/js": "^9.22.0",
    "@typescript-eslint/parser": "^8.26.1",
    "typescript": "^5.7.3"
  }
}<|MERGE_RESOLUTION|>--- conflicted
+++ resolved
@@ -1,10 +1,6 @@
 {
   "name": "did-btc1-js",
-<<<<<<< HEAD
-  "version": "1.1.3",
-=======
   "version": "1.1.4",
->>>>>>> f6894d18
   "description": "Monorepo for did:btc1 js/ts implementation and supporting packages.",
   "type": "module",
   "workspaces": [
