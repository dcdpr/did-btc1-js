import {
  Bytes,
  Entropy,
  Hex,
  KeyBytes,
  SecretKeyError,
  SecretKeyObject
} from '@did-btc1/common';
import { sha256 } from '@noble/hashes/sha2';
import { getRandomValues } from 'crypto';
import { base58btc } from 'multiformats/bases/base58';
import * as tinysecp from 'tiny-secp256k1';
import { BIP340_SECRET_KEY_MULTIBASE_PREFIX, BIP340_SECRET_KEY_MULTIBASE_PREFIX_HASH, SECP256K1_CURVE } from './constants.js';
import { SchnorrKeyPair } from './pair.js';
import { PublicKey } from './public.js';

/**
 * Interface for the SecretKey class.
 * @interface ISecretKey
 * @type {ISecretKey}
 */
export interface ISecretKey {
  /**
   * Get the secret key bytes.
   * @readonly @type {KeyBytes} The secret key bytes.
   */
  bytes: KeyBytes;

  /**
   * Getter returns the secret key bytes in bigint format.
   * Setter allows alternative method of using a bigint seed for the entropy.
   * @type {bigint} The secret key seed.
   */
  seed: bigint;

  /**
   * Get the secret key as a hex string.
   * @readonly @type {Hex} The secret key as a hex string.
   */
  hex: Hex;

  /**
   * Checks if this secret key is equal to another secret key.
   *
   * @returns {boolean} True if the private keys are equal.
   */
  equals(other: SecretKey): boolean;

  /**
   * Uses the secret key to compute the corresponding public key.
   * @returns {KeyBytes} A new PublicKey object.
   */
  computePublicKey(): KeyBytes;

  /**
   * Checks if the secret key is valid.
   * @returns {boolean} Whether the secret key is valid.
   */
  isValid(): boolean;


  /**
   * JSON representation of a SecretKey object.
   * @returns {SecretKeyObject} The SecretKey as a JSON object.
   */
  json(): SecretKeyObject;
}

/**
 * Encapsulates a secp256k1 secret key
 * Provides get methods for different formats (raw, secret, point).
 * Provides helpers methods for comparison, serialization and publicKey generation.
 * @class SecretKey
 * @type {SecretKey}
 *
 */
export class SecretKey implements ISecretKey {
  /** @type {KeyBytes} The entropy for the secret key as a byte array */
  private _bytes?: KeyBytes;

  /** @type {bigint} The entropy for the secret key as a bigint */
  private _seed?: bigint;

  /** @type {string} The secret key as a secretKeyMultibase */
  private _multibase: string;

  /**
   * Instantiates an instance of SecretKey.
   * @param {Entropy} entropy bytes (Uint8Array) or secret (bigint)
   * @throws {SecretKeyError} If entropy is not provided, not a valid 32-byte secret key or not a valid bigint seed
   */
  constructor(entropy: Entropy) {
    // If entropy not valid bytes or bigint seed, throw an error
    const isBytes = entropy instanceof Uint8Array;
    const isSecret = typeof entropy === 'bigint';
    if(!isBytes && !isSecret) {
      throw new SecretKeyError(
        'Invalid entropy: must be a valid byte array (32) or bigint',
        'CONSTRUCTOR_ERROR'
      );
    }

    // If bytes and bytes are not length 32
    if (isBytes && entropy.length === 32) {
      this._bytes = entropy;
      this._seed = SecretKey.toSeed(entropy);
    }

    // If secret and secret is not a valid bigint, throw error
    if (isSecret && !(entropy < 1n || entropy >= SECP256K1_CURVE.N)) {
      this._bytes = SecretKey.toBytes(entropy);
      this._seed = entropy;
    }

    if(!this._bytes || this._bytes.length !== 32) {
      throw new SecretKeyError(
        'Invalid bytes: must be a valid 32-byte secret key',
        'CONSTRUCTOR_ERROR'
      );
    }

    if(!this._seed || (this._seed < 1n || this._seed >= SECP256K1_CURVE.N)) {
      throw new SecretKeyError(
        'Invalid seed: must must be valid bigint',
        'CONSTRUCTOR_ERROR'
      );
    }

    // Set the secret key multibase
    this._multibase = this.encode();
  }

  /**
   * Get the secret key entropy as a byte array.
   * @returns {KeyBytes} The secret key bytes as a Uint8Array
   */
  get bytes(): Uint8Array {
    // Return a copy of the secret key bytes
    const bytes = new Uint8Array(this._bytes!);
    return bytes;
  }

  /**
   * Get the secret key entropy as a bigint.
   * @returns {bigint} The secret key as a bigint
   */
  get seed(): bigint {
    // Memoize the secret and return
    const seed = BigInt(this._seed!) as bigint;
    return seed;
  }

  /**
   * Returns the raw secret key as a hex string.
   * @returns {Hex} The secret key as a hex string
   */
  get hex(): Hex {
    // Convert the raw secret key bytes to a hex string
    return this.bytes.toHex();
  }


  /**
   * Encode the secret key bytes as a secretKeyMultibase string.
   * @returns {string} The secret key in base58btc multibase format
   */
  get multibase(): string {
    const multibase = this._multibase;
    return multibase;
  }

  /**
   * Encodes the secret key bytes to BIP340 multibase format.
   * @returns {string} The secret key in BIP340 multibase format.
   */
  public encode(): string {
    // Convert Uint8Array bytes to an Array
    const secretKeyBytes = this.bytes.toArray();

    if(secretKeyBytes.length !== 32) {
      throw new SecretKeyError(
        'Invalid secret key: must be a valid 32-byte secret key',
        'ENCODE_MULTIBASE_ERROR'
      );
    }
    // Convert prefix to an array
    const mbaseBytes = BIP340_SECRET_KEY_MULTIBASE_PREFIX.toArray();

    // Push the secret key bytes at the end of the prefix
    mbaseBytes.push(...secretKeyBytes);

    // Encode the bytes in base58btc format and return
    return base58btc.encode(mbaseBytes.toUint8Array());
  }

  /**
   * Checks if this secret key is equal to another.
   * @param {SecretKey} other The other secret key
   * @returns {boolean} True if the private keys are equal, false otherwise
   */
  public equals(other: SecretKey): boolean {
    // Compare the hex strings of the private keys
    return this.hex === other.hex;
  }

  /**
   * Computes the public key from the secret key bytes.
   * @returns {KeyBytes} The computed public key
   */
  public computePublicKey(): KeyBytes {
    // Derive the public key from the secret key
    const publicKeyBytes = tinysecp.pointFromScalar(this.bytes, true);

    // If no public key, throw error
    if (!publicKeyBytes) {
      throw new SecretKeyError(
        'Invalid compute: failed to derive public key',
        'COMPUTE_PUBLIC_KEY_ERROR'
      );
    }

    // If public key is not compressed, throw error
    if(publicKeyBytes.length !== 33) {
      throw new SecretKeyError(
        'Invalid compute: public key not compressed format',
        'COMPUTE_PUBLIC_KEY_ERROR'
      );
    }

    return publicKeyBytes;
  }

  /**
   * Converts the secret key to a JSON object.
   * @returns {SecretKeyObject} The secret key as a JSON object
   */
  public json(): SecretKeyObject {
    return Object.json(this) as SecretKeyObject;
  }

  /**
   * Checks if the secret key is valid.
   * @returns {boolean} True if the secret key is valid, false otherwise
   */
  public isValid(): boolean {
    return tinysecp.isPrivate(this.bytes);
  }

  /**
   * Checks if the public key is a valid secp256k1 point.
   * @param {PublicKey} pk The public key to validate
   * @returns {boolean} True if the public key is valid, false otherwise
   */
  public isValidPair(pk: PublicKey): boolean {
    // If the public key is not valid, return false
    if (!tinysecp.isPoint(pk.compressed)) {
      return false;
    }

    // Else return true
    return true;
  }

  /**
   * Decodes the multibase string to the 34-byte secret key (2 byte prefix + 32 byte key).
   * @param {string} multibase The multibase string to decode
   * @returns {Bytes} The decoded secret key.
   */
  public static decode(multibase: string): Bytes {
    // Decode the public key multibase string
    const decoded = base58btc.decode(multibase);

    // If the public key bytes are not 35 bytes, throw an error
    if(decoded.length !== 34) {
      throw new SecretKeyError(
        'Invalid argument: must be 34 byte secretKeyMultibase',
        'DECODE_MULTIBASE_ERROR'
      );
    }

    // Grab the prefix bytes
    const prefix = decoded.slice(0, 2);

    // Compute the prefix hash
    const prefixHash = sha256(prefix).toHex();

    // If the prefix hash does not equal the BIP340 prefix hash, throw an error
    if (prefixHash !== BIP340_SECRET_KEY_MULTIBASE_PREFIX_HASH) {
      throw new SecretKeyError(
        `Invalid prefix: malformed multibase prefix ${prefix}`,
        'DECODE_MULTIBASE_ERROR'
      );
    }

    // Return the decoded key bytes
    return decoded;
  }

  /**
   * Creates a SecretKey object from a JSON object.
   * @param {SecretKeyObject} json The JSON object containing the secret key bytes
   * @returns {SecretKey} A new SecretKey object
   */
  public static fromJSON(json: SecretKeyObject): SecretKey {
    return new SecretKey(new Uint8Array(json.bytes));
  }

  /**
   * Converts a SecretKey or KeyBytes to a Pair.
   * @param {KeyBytes} bytes
   * @returns {SchnorrKeyPair} The SchnorrKeyPair object containing the public and private keys
   * @throws {SecretKeyError} If the secret key is not valid
   */
  public static toKeyPair(bytes: KeyBytes): SchnorrKeyPair {
    // Create a new SecretKey from the bytes
    const secretKey = new SecretKey(bytes);

    // Create a new Pair from the public key and secret key
    return new SchnorrKeyPair(secretKey);
  }

  /**
<<<<<<< HEAD
   * Convert a key bytes to bigint seed.
   * @static
=======
   * Convert a bigint secret to secret key bytes.
>>>>>>> 987bd231
   * @param {KeyBytes} bytes The secret key bytes
   * @returns {bigint} The secret key bytes as a bigint seed
   */
  public static toSeed(bytes: KeyBytes): bigint {
    return bytes.reduce((acc, byte) => (acc << 8n) | BigInt(byte), 0n);
  }

  /**
<<<<<<< HEAD
   * Convert a bigint seed to secret key bytes.
   * @static
   * @param {bigint} seed The seed key seed.
   * @returns {KeyBytes} The seed key seed as seed key bytes.
=======
   * Convert a secret key bytes to a bigint secret.
   * @param {bigint} secret The secret key secret.
   * @returns {KeyBytes} The secret key secret as secret key bytes.
>>>>>>> 987bd231
   */
  public static toBytes(seed: bigint): KeyBytes {
    // Ensure it’s a valid 32-byte value in [1, n-1] and convert bigint to Uint8Array
    const bytes = Uint8Array.from(
      { length: 32 },
      (_, i) => Number(seed >> BigInt(8 * (31 - i)) & BigInt(0xff))
    );

    // If bytes are not a valid secp256k1 seed key, throw error
    if (!tinysecp.isPrivate(bytes)) {
      throw new SecretKeyError(
        'Invalid seed: out of valid range',
        'SET_SECRET_KEY_ERROR'
      );
    }
    return new Uint8Array(bytes);
  }

  /**
   * Creates a new SecretKey object from a bigint secret.
<<<<<<< HEAD
   * @static
   * @param {bigint} seed The seed bigint
=======
   * @param {bigint} secret The secret bigint
>>>>>>> 987bd231
   * @returns {SecretKey} A new SecretKey object
   */
  public static fromSeed(seed: bigint): SecretKey {
    // Convert the seed bigint to a hex string
    const hexsecret = seed.toString(16).padStart(64, '0');
    // Convert the hex string to a Uint8Array
    const sk = new Uint8Array(hexsecret.match(/.{2}/g)!.map(byte => parseInt(byte, 16)));
    // Return a new SecretKey object
    return new SecretKey(sk);
  }

  /**
   * Generates random secret key bytes.
   * @returns {KeyBytes} Uint8Array of 32 random bytes.
   */
  public static random(): KeyBytes {
    // Generate empty 32-byte array
    const byteArray = new Uint8Array(32);

    // Use the getRandomValues function to fill the byteArray with random values
    return getRandomValues(byteArray);
  }


  /**
   * Creates a new SecretKey from random secret key bytes.
   * @returns {SecretKey} A new SecretKey object
   */
  public static generate(): SecretKey {
    // Generate empty 32-byte array
    const randomBytes = this.random();

    // Use the getRandomValues function to fill the byteArray with random values
    return new SecretKey(randomBytes);
  }

  /**
   * Generates a public key from the given secret key bytes.
   * @param {KeyBytes} bytes The secret key bytes
   * @returns {KeyBytes} The computed public key bytes
   */
  public static getPublicKey(bytes: KeyBytes): KeyBytes {
    // Create a new SecretKey from the bytes and compute the public key
    return new SecretKey(bytes).computePublicKey();
  }
}<|MERGE_RESOLUTION|>--- conflicted
+++ resolved
@@ -320,12 +320,8 @@
   }
 
   /**
-<<<<<<< HEAD
    * Convert a key bytes to bigint seed.
    * @static
-=======
-   * Convert a bigint secret to secret key bytes.
->>>>>>> 987bd231
    * @param {KeyBytes} bytes The secret key bytes
    * @returns {bigint} The secret key bytes as a bigint seed
    */
@@ -334,16 +330,10 @@
   }
 
   /**
-<<<<<<< HEAD
    * Convert a bigint seed to secret key bytes.
    * @static
    * @param {bigint} seed The seed key seed.
    * @returns {KeyBytes} The seed key seed as seed key bytes.
-=======
-   * Convert a secret key bytes to a bigint secret.
-   * @param {bigint} secret The secret key secret.
-   * @returns {KeyBytes} The secret key secret as secret key bytes.
->>>>>>> 987bd231
    */
   public static toBytes(seed: bigint): KeyBytes {
     // Ensure it’s a valid 32-byte value in [1, n-1] and convert bigint to Uint8Array
@@ -363,13 +353,9 @@
   }
 
   /**
-   * Creates a new SecretKey object from a bigint secret.
-<<<<<<< HEAD
+   * Creates a new SecretKey object from a bigint seed.
    * @static
    * @param {bigint} seed The seed bigint
-=======
-   * @param {bigint} secret The secret bigint
->>>>>>> 987bd231
    * @returns {SecretKey} A new SecretKey object
    */
   public static fromSeed(seed: bigint): SecretKey {
