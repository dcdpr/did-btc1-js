--- conflicted
+++ resolved
@@ -40,7 +40,6 @@
     // CREATE
     this.CLI
       .command('create')
-<<<<<<< HEAD
       .description('Create a did:btc1 identifier and initial DID document')
       .requiredOption('-t, --type <type>', 'Type of the identifier (key | external)', 'key')
       .option(
@@ -49,12 +48,6 @@
         `Can be either: a secp256k1 public key (idType=key) ` +
         `or intermediate document (idType=external)`
       )
-=======
-      .description('Create a did:btcr2 identifier and initial DID document')
-      .requiredOption('-t, --type <type>', 'Type of the identifier (key, external)', 'key')
-      .option('-p, --pubkey <pubkey>', 'Hex public key (when type=key)')
-      .option('-d, --document <document>', 'JSON DID document (when type=external)')
->>>>>>> 0d2af1a2
       .option('-o, --options <options>', 'JSON object of optional parameters')
       .action(async (options) => {
         // The action name is "create"
